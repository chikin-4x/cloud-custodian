--- conflicted
+++ resolved
@@ -1,6 +1,2 @@
 # Generated via tools/dev/poetrypkg.py
-<<<<<<< HEAD
-version = "0.9.6-cfa"
-=======
-version = "0.9.10"
->>>>>>> 2d8d1352
+version = "0.9.10-cfa"