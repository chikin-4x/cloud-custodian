--- conflicted
+++ resolved
@@ -7,12 +7,9 @@
 import itertools
 import json
 import time
-<<<<<<< HEAD
 from collections import OrderedDict
-=======
 from xml.etree import ElementTree
 
->>>>>>> 2d8d1352
 from concurrent.futures import as_completed
 from datetime import timedelta
 
