<<<<<<< HEAD
# Copyright 2016-2017 Capital One Services, LLC

=======
>>>>>>> 2d8d135256d34ed7edeee104eab9b1956f457076
# Copyright The Cloud Custodian Authors.
# SPDX-License-Identifier: Apache-2.0
import csv
import io
import json
import logging
<<<<<<< HEAD
<<<<<<< HEAD
import os
=======
=======
>>>>>>> 81954f6a
import itertools
from urllib.request import Request, urlopen
from urllib.parse import parse_qsl, urlparse
>>>>>>> 2d8d135256d34ed7edeee104eab9b1956f457076
import zlib
from contextlib import closing
from urllib.parse import parse_qsl, urlparse
from urllib.request import Request, urlopen

import jmespath

from c7n.utils import format_string_values

log = logging.getLogger('custodian.resolver')

ZIP_OR_GZIP_HEADER_DETECT = zlib.MAX_WBITS | 32


class URIResolver:

    def __init__(self, session_factory, cache):
        self.session_factory = session_factory
        self.cache = cache

    def resolve(self, uri):
        if self.cache:
            contents = self.cache.get(("uri-resolver", uri))
            if contents is not None:
                return contents

        if uri.startswith('s3://'):
            contents = self.get_s3_uri(uri)
        else:
            # TODO: in the case of file: content and untrusted
            # third parties, uri would need sanitization
            req = Request(uri, headers={"Accept-Encoding": "gzip"})
            with closing(urlopen(req)) as response:
                contents = self.handle_response_encoding(response)

        if self.cache:
            self.cache.save(("uri-resolver", uri), contents)
        return contents

    def handle_response_encoding(self, response):
        if response.info().get('Content-Encoding') != 'gzip':
            return response.read().decode('utf-8')

        data = zlib.decompress(response.read(),
                               ZIP_OR_GZIP_HEADER_DETECT).decode('utf8')
        return data

    def get_s3_uri(self, uri):
        parsed = urlparse(uri)
        client = self.session_factory().client('s3')
        params = dict(
            Bucket=parsed.netloc,
            Key=parsed.path[1:])
        if parsed.query:
            params.update(dict(parse_qsl(parsed.query)))
        result = client.get_object(**params)
        body = result['Body'].read()
        if isinstance(body, str):
            return body
        else:
            return body.decode('utf-8')


class ValuesFrom:
    """Retrieve values from a url.

    Supports json, csv and line delimited text files and expressions
    to retrieve a subset of values.

    Expression syntax
    - on json, a jmespath expr is evaluated
    - on csv, an integer column or jmespath expr can be specified
    - on csv2dict, a jmespath expr (the csv is parsed into a dictionary where
    the keys are the headers and the values are the remaining columns)

    Text files are expected to be line delimited values.

    Examples::

      value_from:
         url: s3://bucket/xyz/foo.json
         expr: [].AppId

      value_from:
         url: http://foobar.com/mydata
         format: json
         expr: Region."us-east-1"[].ImageId

      value_from:
         url: s3://bucket/abc/foo.csv
         format: csv2dict
         expr: key[1]

       # inferred from extension
       format: [json, csv, csv2dict, txt]
    """
    supported_formats = ('json', 'txt', 'csv', 'csv2dict')

    # intent is that callers embed this schema
    schema = {
        'type': 'object',
        'additionalProperties': 'False',
        'required': ['url'],
        'properties': {
            'url': {'type': 'string'},
            'format': {'enum': ['csv', 'json', 'txt', 'csv2dict']},
            'expr': {'oneOf': [
                {'type': 'integer'},
                {'type': 'string'}]}
        }
    }

    def __init__(self, data, manager, event=None, value=None):
        config_args = {
            'account_id': manager.config.account_id,
            'region': manager.config.region
        }
        self.data = format_string_values(data, **config_args)
        self.manager = manager
        self.event = event
        self.value = value
        self.cache = manager._cache
        self.resolver = URIResolver(manager.session_factory, manager._cache)

    def get_contents(self):
        _, format = os.path.splitext(self.data['url'])

        if not format or self.data.get('format'):
            format = self.data.get('format', '')
        else:
            format = format[1:]

        if format not in self.supported_formats:
            raise ValueError(
                "Unsupported format %s for url %s",
                format, self.data['url'])
        contents = str(self.resolver.resolve(self.data['url']))
        return contents, format

    def get_values(self):
        if self.cache:
            # use these values as a key to cache the result so if we have
            # the same filter happening across many resources, we can reuse
            # the results.
            key = [self.data.get(i) for i in ('url', 'format', 'expr')]
            contents = self.cache.get(("value-from", key))
            if contents is not None:
                return contents

        contents = self._get_values()
        if self.cache:
            self.cache.save(("value-from", key), contents)
        return contents

    def _get_values(self):
        contents, format = self.get_contents()

        if format == 'json':
            data = json.loads(contents)
            if 'expr' in self.data:
                expr = None
                # this event is the event passed into the lambda. Slightly different than the CloudTrail event.
                if self.event:
                    try:
                        try:
                            # Remove the account portion from the arn
                            self.event['detail']['userIdentity']['arn'] = self.event['detail']['userIdentity']['arn'].split(':')[5]
                        except Exception as e:
                            # Failed to simplify the arn so keep it
                            # This might happen on the second or later iterations
                            log.debug(f"Failed to parse arn: {self.event['detail']['userIdentity']['arn']}")
                            pass

                        expr = self.data['expr'].format(**self.event)
                        log.debug(f"Expression after substitution:  {expr}")
                    except KeyError as e:
<<<<<<< HEAD
                        log.error(f"Failed substituting into expression: {str(e)}")
=======
                        log.error('Failed substituting into expression: %s' % str(e))
>>>>>>> 81954f6a
                        expr = self.data['expr']
                else:
                    expr = self.data['expr']

<<<<<<< HEAD
                res = jmespath.search(expr, data)
                log.debug(f"JMESPath result: {res}")

                # Checking for whitelist expiration
                if res is not None:
                    valid_until = res.get('validUntil', None)
                    value = res.get('value', None)

                    # If value AND valid_until are both not None, then we assume this is whitelisting
                    # However, if only one of them returns, we assume this isn't whitelisting and return
                    # the value. This allows for other jmespath expressions to be used besides just
                    # for whitelisting. Hopefully future proofing this part.
                    if value is None or valid_until is None or value == "" or valid_until == "":
                        log.warning(f"Value is: {value}, ValidUntil is: {valid_until}")
                        log.debug("Returning res since this might not be whitelisting...")
                        return res
                    else:
                        # If we made it here, we assume we are wanting to do whitelisting and need
                        # to check the expiration time to see if it's valid
                        import datetime
                        import time
                        current_time = datetime.datetime.fromtimestamp(time.time())
                        expiration = datetime.datetime.fromtimestamp(int(valid_until))
                        log.debug(f"Current Time: {current_time}, Expiration: {expiration}")
                        if current_time > expiration:
                            log.warning(f"Whitelist has expired, returning None...")
                            return None
                        else:
                            log.debug("Whitelist is valid")
                            if value == "*":
                                log.debug(f"Value is *... Returning value: {self.value}")
                                return self.value
                            return value
                else:
                    log.warning(f"ValueFrom filter: {expr} key returned None")

                return res
=======
                return self._get_resource_values(expr, data)
            else:
                return data
>>>>>>> 81954f6a
        elif format == 'csv' or format == 'csv2dict':
            data = csv.reader(io.StringIO(contents))
            if format == 'csv2dict':
                data = {x[0]: list(x[1:]) for x in zip(*data)}
                if 'expr' in self.data:
                    return self._get_resource_values(data)
                else:
                    combined_data = set(itertools.chain.from_iterable(data.values()))
                    return combined_data
            else:
                if isinstance(self.data.get('expr'), int):
                    return set([d[self.data['expr']] for d in data])
                data = list(data)
                if 'expr' in self.data:
                    if self.event:
                        try:
                            expr = self.data['expr'].format(**self.event)
                            log.debug('Expression after substitution:  %s' % expr)
                        except KeyError as e:
                            log.error('Failed substituting into expression: %s' % str(e))
                            expr = self.data['expr']
                    else:
                        expr = self.data['expr']

                    return self._get_resource_values(expr, data)
                else:
<<<<<<< HEAD
                    expr = self.data['expr']
                res = jmespath.search(expr, data)
                if res is None:
                    log.warning('ValueFrom filter: %s key returned None' % self.data['expr'])
                return res
            else:
                combined_data = set(itertools.chain.from_iterable(data))
                return combined_data
        elif format == 'txt':
            return set([s.strip() for s in io.StringIO(contents).readlines()])

    def _get_resource_values(self, data):
        res = jmespath.search(self.data['expr'], data)
        if res is None:
            log.warning(f"ValueFrom filter: {self.data['expr']} key returned None")
=======
                    combined_data = set(itertools.chain.from_iterable(data))
                    return combined_data
        elif format == 'txt':
            return set([s.strip() for s in io.StringIO(contents).readlines()])

    def _get_resource_values(self, expr, data):
        res = jmespath.search(expr, data)
        if res is None:
            log.warning(f"ValueFrom filter: {expr} key returned None")
>>>>>>> 81954f6a
        if isinstance(res, list):
            res = set(res)
        return res<|MERGE_RESOLUTION|>--- conflicted
+++ resolved
@@ -1,28 +1,14 @@
-<<<<<<< HEAD
-# Copyright 2016-2017 Capital One Services, LLC
-
-=======
->>>>>>> 2d8d135256d34ed7edeee104eab9b1956f457076
 # Copyright The Cloud Custodian Authors.
 # SPDX-License-Identifier: Apache-2.0
 import csv
 import io
 import json
 import logging
-<<<<<<< HEAD
-<<<<<<< HEAD
-import os
-=======
-=======
->>>>>>> 81954f6a
 import itertools
 from urllib.request import Request, urlopen
 from urllib.parse import parse_qsl, urlparse
->>>>>>> 2d8d135256d34ed7edeee104eab9b1956f457076
 import zlib
 from contextlib import closing
-from urllib.parse import parse_qsl, urlparse
-from urllib.request import Request, urlopen
 
 import jmespath
 
@@ -195,16 +181,11 @@
                         expr = self.data['expr'].format(**self.event)
                         log.debug(f"Expression after substitution:  {expr}")
                     except KeyError as e:
-<<<<<<< HEAD
                         log.error(f"Failed substituting into expression: {str(e)}")
-=======
-                        log.error('Failed substituting into expression: %s' % str(e))
->>>>>>> 81954f6a
                         expr = self.data['expr']
                 else:
                     expr = self.data['expr']
 
-<<<<<<< HEAD
                 res = jmespath.search(expr, data)
                 log.debug(f"JMESPath result: {res}")
 
@@ -242,11 +223,6 @@
                     log.warning(f"ValueFrom filter: {expr} key returned None")
 
                 return res
-=======
-                return self._get_resource_values(expr, data)
-            else:
-                return data
->>>>>>> 81954f6a
         elif format == 'csv' or format == 'csv2dict':
             data = csv.reader(io.StringIO(contents))
             if format == 'csv2dict':
@@ -273,7 +249,6 @@
 
                     return self._get_resource_values(expr, data)
                 else:
-<<<<<<< HEAD
                     expr = self.data['expr']
                 res = jmespath.search(expr, data)
                 if res is None:
@@ -289,17 +264,6 @@
         res = jmespath.search(self.data['expr'], data)
         if res is None:
             log.warning(f"ValueFrom filter: {self.data['expr']} key returned None")
-=======
-                    combined_data = set(itertools.chain.from_iterable(data))
-                    return combined_data
-        elif format == 'txt':
-            return set([s.strip() for s in io.StringIO(contents).readlines()])
-
-    def _get_resource_values(self, expr, data):
-        res = jmespath.search(expr, data)
-        if res is None:
-            log.warning(f"ValueFrom filter: {expr} key returned None")
->>>>>>> 81954f6a
         if isinstance(res, list):
             res = set(res)
         return res