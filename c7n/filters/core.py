--- conflicted
+++ resolved
@@ -4,12 +4,7 @@
 """
 Resource Filtering Logic
 """
-<<<<<<< HEAD
-from __future__ import (absolute_import, division, print_function,
-                        unicode_literals)
-
-=======
->>>>>>> 887f1d51
+
 import copy
 import datetime
 import fnmatch
@@ -17,16 +12,6 @@
 import logging
 import operator
 import re
-<<<<<<< HEAD
-import sys
-from datetime import timedelta
-from distutils import version
-
-import six
-
-import jmespath
-from c7n import ipaddress
-=======
 import os
 
 from dateutil.tz import tzutc
@@ -36,19 +21,12 @@
 import jmespath
 
 from c7n.element import Element
->>>>>>> 887f1d51
 from c7n.exceptions import PolicyValidationError
 from c7n.executor import ThreadPoolExecutor
 from c7n.registry import PluginRegistry
 from c7n.resolver import ValuesFrom
-<<<<<<< HEAD
-from c7n.utils import parse_cidr, set_annotation, type_schema
-from dateutil.parser import parse
-from dateutil.tz import tzutc
-=======
 from c7n.utils import set_annotation, type_schema, parse_cidr
 from c7n.manager import iter_filters
->>>>>>> 887f1d51
 
 
 class FilterValidationError(Exception):
