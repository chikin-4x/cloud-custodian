--- conflicted
+++ resolved
@@ -10,35 +10,20 @@
 import ipaddress
 import logging
 import operator
-<<<<<<< HEAD
-import os
-import re
-=======
 import re
 
 from dateutil.tz import tzutc
 from dateutil.parser import parse
->>>>>>> 2d8d1352
 from distutils import version
 from random import sample
 
 import jmespath
 from c7n.element import Element
 from c7n.exceptions import PolicyValidationError
-<<<<<<< HEAD
-from c7n.executor import ThreadPoolExecutor
 from c7n.manager import iter_filters
 from c7n.registry import PluginRegistry
 from c7n.resolver import ValuesFrom
-from c7n.utils import parse_cidr, set_annotation, type_schema
-from dateutil.parser import parse
-from dateutil.tz import tzutc
-=======
-from c7n.registry import PluginRegistry
-from c7n.resolver import ValuesFrom
-from c7n.utils import set_annotation, type_schema, parse_cidr, parse_date
-from c7n.manager import iter_filters
->>>>>>> 2d8d1352
+from c7n.utils import parse_cidr, set_annotation, type_schema, parse_date
 
 
 class FilterValidationError(Exception):
